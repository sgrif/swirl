--- conflicted
+++ resolved
@@ -40,13 +40,9 @@
     assert_foo("foo".into()).enqueue(&conn)?;
     assert_foo("not foo".into()).enqueue(&conn)?;
 
-<<<<<<< HEAD
     runner.run_all_pending_jobs()?;
     assert_eq!(Err(JobsFailed(1)), runner.check_for_failed_jobs());
     Ok(())
-=======
-    runner.run_all_pending_jobs().unwrap();
-    runner.assert_no_failed_jobs().unwrap();
 }
 
 #[test]
@@ -63,5 +59,4 @@
 
     runner.run_all_pending_jobs().unwrap();
     runner.assert_no_failed_jobs().unwrap();
->>>>>>> f9eba0e4
 }